/*
 * Licensed to Elasticsearch under one or more contributor
 * license agreements. See the NOTICE file distributed with
 * this work for additional information regarding copyright
 * ownership. Elasticsearch licenses this file to you under
 * the Apache License, Version 2.0 (the "License"); you may
 * not use this file except in compliance with the License.
 * You may obtain a copy of the License at
 *
 *    http://www.apache.org/licenses/LICENSE-2.0
 *
 * Unless required by applicable law or agreed to in writing,
 * software distributed under the License is distributed on an
 * "AS IS" BASIS, WITHOUT WARRANTIES OR CONDITIONS OF ANY
 * KIND, either express or implied.  See the License for the
 * specific language governing permissions and limitations
 * under the License.
 */

package org.elasticsearch.indices.memory;

<<<<<<< HEAD
import java.util.*;
import java.util.concurrent.ScheduledFuture;

import org.elasticsearch.common.Nullable;
=======
>>>>>>> 7bca97bb
import org.elasticsearch.common.component.AbstractLifecycleComponent;
import org.elasticsearch.common.inject.Inject;
import org.elasticsearch.common.settings.Settings;
import org.elasticsearch.common.unit.ByteSizeUnit;
import org.elasticsearch.common.unit.ByteSizeValue;
import org.elasticsearch.common.unit.TimeValue;
import org.elasticsearch.common.util.concurrent.FutureUtils;
import org.elasticsearch.index.IndexService;
import org.elasticsearch.index.engine.EngineClosedException;
import org.elasticsearch.index.engine.FlushNotAllowedEngineException;
import org.elasticsearch.index.shard.IndexEventListener;
import org.elasticsearch.index.shard.IndexShard;
import org.elasticsearch.index.shard.IndexShardState;
import org.elasticsearch.indices.IndicesService;
import org.elasticsearch.monitor.jvm.JvmInfo;
import org.elasticsearch.threadpool.ThreadPool;

<<<<<<< HEAD
public class IndexingMemoryController extends AbstractLifecycleComponent<IndexingMemoryController> {
=======
import java.util.*;
import java.util.concurrent.ScheduledFuture;

public class IndexingMemoryController extends AbstractLifecycleComponent<IndexingMemoryController> implements IndexEventListener {
>>>>>>> 7bca97bb

    /** How much heap (% or bytes) we will share across all actively indexing shards on this node (default: 10%). */
    public static final String INDEX_BUFFER_SIZE_SETTING = "indices.memory.index_buffer_size";

    /** Only applies when <code>indices.memory.index_buffer_size</code> is a %, to set a floor on the actual size in bytes (default: 48 MB). */
    public static final String MIN_INDEX_BUFFER_SIZE_SETTING = "indices.memory.min_index_buffer_size";

    /** Only applies when <code>indices.memory.index_buffer_size</code> is a %, to set a ceiling on the actual size in bytes (default: not set). */
    public static final String MAX_INDEX_BUFFER_SIZE_SETTING = "indices.memory.max_index_buffer_size";

<<<<<<< HEAD
    /** If we see no indexing operations after this much time for a given shard, we consider that shard inactive (default: 5 minutes). */
    public static final String SHARD_INACTIVE_TIME_SETTING = "indices.memory.shard_inactive_time";

    /** How frequently we check indexing memory usage (default: 5 seconds). */
    public static final String SHARD_MEMORY_INTERVAL_TIME_SETTING = "indices.memory.interval";
=======
    /** Sets a floor on the per-shard index buffer size (default: 4 MB). */
    public static final String MIN_SHARD_INDEX_BUFFER_SIZE_SETTING = "indices.memory.min_shard_index_buffer_size";

    /** Sets a ceiling on the per-shard index buffer size (default: 512 MB). */
    public static final String MAX_SHARD_INDEX_BUFFER_SIZE_SETTING = "indices.memory.max_shard_index_buffer_size";

    /** How much heap (% or bytes) we will share across all actively indexing shards for the translog buffer (default: 1%). */
    public static final String TRANSLOG_BUFFER_SIZE_SETTING = "indices.memory.translog_buffer_size";

    /** Only applies when <code>indices.memory.translog_buffer_size</code> is a %, to set a floor on the actual size in bytes (default: 256 KB). */
    public static final String MIN_TRANSLOG_BUFFER_SIZE_SETTING = "indices.memory.min_translog_buffer_size";

    /** Only applies when <code>indices.memory.translog_buffer_size</code> is a %, to set a ceiling on the actual size in bytes (default: not set). */
    public static final String MAX_TRANSLOG_BUFFER_SIZE_SETTING = "indices.memory.max_translog_buffer_size";

    /** Sets a floor on the per-shard translog buffer size (default: 2 KB). */
    public static final String MIN_SHARD_TRANSLOG_BUFFER_SIZE_SETTING = "indices.memory.min_shard_translog_buffer_size";

    /** Sets a ceiling on the per-shard translog buffer size (default: 64 KB). */
    public static final String MAX_SHARD_TRANSLOG_BUFFER_SIZE_SETTING = "indices.memory.max_shard_translog_buffer_size";

    /** How frequently we check shards to find inactive ones (default: 30 seconds). */
    public static final String SHARD_INACTIVE_INTERVAL_TIME_SETTING = "indices.memory.interval";
>>>>>>> 7bca97bb

    /** Hardwired translog buffer size */
    public static final ByteSizeValue SHARD_TRANSLOG_BUFFER = ByteSizeValue.parseBytesSizeValue("8kb", "SHARD_TRANSLOG_BUFFER");

    private final ThreadPool threadPool;
    private final IndicesService indicesService;

    private final ByteSizeValue indexingBuffer;

    private final TimeValue interval;

    private volatile ScheduledFuture scheduler;

    private static final EnumSet<IndexShardState> CAN_UPDATE_INDEX_BUFFER_STATES = EnumSet.of(
            IndexShardState.RECOVERING, IndexShardState.POST_RECOVERY, IndexShardState.STARTED, IndexShardState.RELOCATED);

    private final ShardsIndicesStatusChecker statusChecker;

    /** How many bytes we are currently moving to disk by the engine to refresh */
    private final AtomicLong bytesRefreshingNow = new AtomicLong();

    private final Map<ShardId,Long> refreshingBytes = new ConcurrentHashMap<>();

    @Inject
    public IndexingMemoryController(Settings settings, ThreadPool threadPool, IndicesService indicesService) {
        this(settings, threadPool, indicesService, JvmInfo.jvmInfo().getMem().getHeapMax().bytes());
    }

    // for testing
    protected IndexingMemoryController(Settings settings, ThreadPool threadPool, IndicesService indicesService, long jvmMemoryInBytes) {
        super(settings);
        this.threadPool = threadPool;
        this.indicesService = indicesService;

        ByteSizeValue indexingBuffer;
        String indexingBufferSetting = this.settings.get(INDEX_BUFFER_SIZE_SETTING, "10%");
        if (indexingBufferSetting.endsWith("%")) {
            double percent = Double.parseDouble(indexingBufferSetting.substring(0, indexingBufferSetting.length() - 1));
            indexingBuffer = new ByteSizeValue((long) (((double) jvmMemoryInBytes) * (percent / 100)));
            ByteSizeValue minIndexingBuffer = this.settings.getAsBytesSize(MIN_INDEX_BUFFER_SIZE_SETTING, new ByteSizeValue(48, ByteSizeUnit.MB));
            ByteSizeValue maxIndexingBuffer = this.settings.getAsBytesSize(MAX_INDEX_BUFFER_SIZE_SETTING, null);

            if (indexingBuffer.bytes() < minIndexingBuffer.bytes()) {
                indexingBuffer = minIndexingBuffer;
            }
            if (maxIndexingBuffer != null && indexingBuffer.bytes() > maxIndexingBuffer.bytes()) {
                indexingBuffer = maxIndexingBuffer;
            }
        } else {
            indexingBuffer = ByteSizeValue.parseBytesSizeValue(indexingBufferSetting, INDEX_BUFFER_SIZE_SETTING);
        }
        this.indexingBuffer = indexingBuffer;

<<<<<<< HEAD
        this.inactiveTime = this.settings.getAsTime(SHARD_INACTIVE_TIME_SETTING, TimeValue.timeValueMinutes(5));
        // we need to have this relatively small to free up heap quickly enough
        this.interval = this.settings.getAsTime(SHARD_MEMORY_INTERVAL_TIME_SETTING, TimeValue.timeValueSeconds(5));

        this.statusChecker = new ShardsIndicesStatusChecker();

        logger.debug("using indexing buffer size [{}] with {} [{}], {} [{}]",
                     this.indexingBuffer,
                     SHARD_INACTIVE_TIME_SETTING, this.inactiveTime,
                     SHARD_MEMORY_INTERVAL_TIME_SETTING, this.interval);
    }

    public void addRefreshingBytes(ShardId shardId, long numBytes) {
        refreshingBytes.put(shardId, numBytes);
    }

    public void removeRefreshingBytes(ShardId shardId, long numBytes) {
        boolean result = refreshingBytes.remove(shardId);
        assert result;
=======
        // we need to have this relatively small to move a shard from inactive to active fast (enough)
        this.interval = this.settings.getAsTime(SHARD_INACTIVE_INTERVAL_TIME_SETTING, TimeValue.timeValueSeconds(30));

        this.statusChecker = new ShardsIndicesStatusChecker();

        logger.debug("using indexing buffer size [{}], with {} [{}], {} [{}], {} [{}]",
                this.indexingBuffer,
                MIN_SHARD_INDEX_BUFFER_SIZE_SETTING, this.minShardIndexBufferSize,
                MAX_SHARD_INDEX_BUFFER_SIZE_SETTING, this.maxShardIndexBufferSize,
                SHARD_INACTIVE_INTERVAL_TIME_SETTING, this.interval);
>>>>>>> 7bca97bb
    }

    @Override
    protected void doStart() {
        // it's fine to run it on the scheduler thread, no busy work
        this.scheduler = threadPool.scheduleWithFixedDelay(statusChecker, interval);
    }

    @Override
    protected void doStop() {
        FutureUtils.cancel(scheduler);
        scheduler = null;
    }

    @Override
    protected void doClose() {
    }

    /**
     * returns the current budget for the total amount of indexing buffers of
     * active shards on this node
     */
    public ByteSizeValue indexingBufferSize() {
        return indexingBuffer;
    }

<<<<<<< HEAD
    protected List<ShardId> availableShards() {
        ArrayList<ShardId> list = new ArrayList<>();
=======
    /**
     * returns the current budget for the total amount of translog buffers of
     * active shards on this node
     */
    public ByteSizeValue translogBufferSize() {
        return translogBuffer;
    }

    protected List<IndexShard> availableShards() {
        List<IndexShard> availableShards = new ArrayList<>();
>>>>>>> 7bca97bb

        for (IndexService indexService : indicesService) {
            for (IndexShard shard : indexService) {
                if (shardAvailable(shard)) {
                    availableShards.add(shard);
                }
            }
        }
        return availableShards;
    }

    /** returns how much heap this shard is using for its indexing buffer */
    protected long getIndexBufferRAMBytesUsed(ShardId shardId) {
        IndexShard shard = getShard(shardId);
        if (shard == null) {
            return 0;
        }

        return shard.getIndexBufferRAMBytesUsed();
    }

    /** ask this shard to refresh, in the background, to free up heap */
    protected void refreshShardAsync(ShardId shardId) {
        IndexShard shard = getShard(shardId);
        if (shard != null) {
            shard.refreshAsync("memory");
        }
    }

    /** returns true if shard exists and is availabe for updates */
    protected boolean shardAvailable(IndexShard shard) {
        // shadow replica doesn't have an indexing buffer
<<<<<<< HEAD
        return shard != null && shard.canIndex() && CAN_UPDATE_INDEX_BUFFER_STATES.contains(shard.state());
    }

    /** ask this shard to check now whether it is inactive, and reduces its indexing and translog buffers if so.  returns Boolean.TRUE if
     *  it did deactive, Boolean.FALSE if it did not, and null if the shard is unknown */
    protected void checkIdle(ShardId shardId, long inactiveTimeNS) {
        final IndexShard shard = getShard(shardId);
        if (shard != null) {
            shard.checkIdle(inactiveTimeNS);
        }
    }

    /** gets an {@link IndexShard} instance for the given shard. returns null if the shard doesn't exist */
    protected IndexShard getShard(ShardId shardId) {
        IndexService indexService = indicesService.indexService(shardId.index().name());
        if (indexService != null) {
            IndexShard indexShard = indexService.getShardOrNull(shardId.id());
            return indexShard;
        }
        return null;
    }

=======
        return shard.canIndex() && CAN_UPDATE_INDEX_BUFFER_STATES.contains(shard.state());
    }

    /** set new indexing and translog buffers on this shard.  this may cause the shard to refresh to free up heap. */
    protected void updateShardBuffers(IndexShard shard, ByteSizeValue shardIndexingBufferSize, ByteSizeValue shardTranslogBufferSize) {
        try {
            shard.updateBufferSize(shardIndexingBufferSize, shardTranslogBufferSize);
        } catch (EngineClosedException | FlushNotAllowedEngineException e) {
            // ignore
        } catch (Exception e) {
            logger.warn("failed to set shard {} index buffer to [{}]", e, shard.shardId(), shardIndexingBufferSize);
        }
    }

>>>>>>> 7bca97bb
    /** check if any shards active status changed, now. */
    public void forceCheck() {
        statusChecker.run();
    }

<<<<<<< HEAD
    long startMS = System.currentTimeMillis();

    /** called by IndexShard to record that this many bytes were written to translog */
    public void bytesWritten(int bytes) {
        statusChecker.bytesWritten(bytes);
    }

    static final class ShardAndBytesUsed implements Comparable<ShardAndBytesUsed> {
        final long bytesUsed;
        final ShardId shardId;

        public ShardAndBytesUsed(long bytesUsed, ShardId shardId) {
            this.bytesUsed = bytesUsed;
            this.shardId = shardId;
        }

        @Override
        public int compareTo(ShardAndBytesUsed other) {
            // Sort larger shards first:
            return Long.compare(other.bytesUsed, bytesUsed);
        }
    }

    class ShardsIndicesStatusChecker implements Runnable {

        long bytesWrittenSinceCheck;

        public synchronized void bytesWritten(int bytes) {
            bytesWrittenSinceCheck += bytes;
            if (bytesWrittenSinceCheck > indexingBuffer.bytes()/20) {
                // NOTE: this is only an approximate check, because bytes written is to the translog, vs indexing memory buffer which is
                // typically smaller.  But this logic is here only as a safety against thread starvation or too infrequent checking,
                // to ensure we are still checking in proportion to bytes processed by indexing:
                System.out.println(((System.currentTimeMillis() - startMS)/1000.0) + ": NOW CHECK xlog=" + bytesWrittenSinceCheck);
                run();
            }
        }

        @Override
        public synchronized void run() {

            // nocommit add defensive try/catch-everything here?  bad if an errant EngineClosedExc kills off this thread!!

            // Fast check to sum up how much heap all shards' indexing buffers are using now:
            long totalBytesUsed = 0;
            for (ShardId shardId : availableShards()) {
                Long refreshingBytes = refreshingBytes.get(shardId);

                // Give shard a chance to transition to inactive so sync'd flush can happen:
                checkIdle(shardId, inactiveTime.nanos());

                // nocommit explain why order is important here!
                Long refreshingBytes = refreshingBytes.get(shardId);

                long shardBytesUsed = getIndexBufferRAMBytesUsed(shardId);

                if (refreshingBytes != null) {
                    // Only count up bytes not already being refreshed:
                    shardBytesUsed -= refreshingBytes;

                    // If the refresh completed just after we pulled refreshingBytes and before we pulled index buffer bytes, then we could
                    // have a negative value here:
                    if (shardBytesUsed < 0) {
                        continue;
                    }
                }

                totalBytesUsed += shardBytesUsed;
                System.out.println("IMC:   " + shardId + " using " + (shardBytesUsed/1024./1024.) + " MB");
            }

            System.out.println(((System.currentTimeMillis() - startMS)/1000.0) + ": TOT=" + totalBytesUsed + " vs " + indexingBuffer.bytes());

            if (totalBytesUsed - bytesRefreshingNow.get() > indexingBuffer.bytes()) {
                // OK we are using too much; make a queue and ask largest shard(s) to refresh:
                logger.debug("now refreshing some shards: total indexing bytes used [{}] vs index_buffer_size [{}]", new ByteSizeValue(totalBytesUsed), indexingBuffer);
                PriorityQueue<ShardAndBytesUsed> queue = new PriorityQueue<>();
                for (ShardId shardId : availableShards()) {
                    // nocommit explain why order is important here!
                    Long refreshingBytes = refreshingBytes.get(shardId);

                    long shardBytesUsed = getIndexBufferRAMBytesUsed(shardId);
=======
    class ShardsIndicesStatusChecker implements Runnable {
        @Override
        public synchronized void run() {
            List<IndexShard> availableShards = availableShards();
            List<IndexShard> activeShards = new ArrayList<>();
            for (IndexShard shard : availableShards) {
                if (!checkIdle(shard)) {
                    activeShards.add(shard);
                }
            }
            int activeShardCount = activeShards.size();

            // TODO: we could be smarter here by taking into account how RAM the IndexWriter on each shard
            // is actually using (using IW.ramBytesUsed), so that small indices (e.g. Marvel) would not
            // get the same indexing buffer as large indices.  But it quickly gets tricky...
            if (activeShardCount == 0) {
                return;
            }
>>>>>>> 7bca97bb

                    if (refreshingBytes != null) {
                        // Only count up bytes not already being refreshed:
                        shardBytesUsed -= refreshingBytes;

                        // If the refresh completed just after we pulled refreshingBytes and before we pulled index buffer bytes, then we could
                        // have a negative value here:
                        if (shardBytesUsed < 0) {
                            continue;
                        }
                    }

<<<<<<< HEAD
                    if (shardBytesUsed > 0) {
                        queue.add(new ShardAndBytesUsed(shardBytesUsed, shardId));
                    }
                }

                while (totalBytesUsed > indexingBuffer.bytes() && queue.isEmpty() == false) {
                    ShardAndBytesUsed largest = queue.poll();
                    System.out.println("IMC: write " + largest.shardId + ": " + (largest.bytesUsed/1024./1024.) + " MB");
                    logger.debug("refresh shard [{}] to free up its [{}] indexing buffer", largest.shardId, new ByteSizeValue(largest.bytesUsed));
                    refreshShardAsync(largest.shardId);
                    totalBytesUsed -= largest.bytesUsed;
                }
=======
            logger.debug("recalculating shard indexing buffer, total is [{}] with [{}] active shards, each shard set to indexing=[{}], translog=[{}]", indexingBuffer, activeShardCount, shardIndexingBufferSize, shardTranslogBufferSize);

            for (IndexShard shard : activeShards) {
                updateShardBuffers(shard, shardIndexingBufferSize, shardTranslogBufferSize);
>>>>>>> 7bca97bb
            }

<<<<<<< HEAD
            bytesWrittenSinceCheck = 0;
        }
=======
    protected long currentTimeInNanos() {
        return System.nanoTime();
    }

    /**
     * ask this shard to check now whether it is inactive, and reduces its indexing and translog buffers if so.
     * return false if the shard is not idle, otherwise true
     */
    protected boolean checkIdle(IndexShard shard) {
        try {
            return shard.checkIdle();
        } catch (EngineClosedException | FlushNotAllowedEngineException e) {
            logger.trace("ignore [{}] while marking shard {} as inactive", e.getClass().getSimpleName(), shard.shardId());
            return true;
        }
    }

    @Override
    public void onShardActive(IndexShard indexShard) {
        // At least one shard used to be inactive ie. a new write operation just showed up.
        // We try to fix the shards indexing buffer immediately. We could do this async instead, but cost should
        // be low, and it's rare this happens.
        forceCheck();
>>>>>>> 7bca97bb
    }
}<|MERGE_RESOLUTION|>--- conflicted
+++ resolved
@@ -19,13 +19,11 @@
 
 package org.elasticsearch.indices.memory;
 
-<<<<<<< HEAD
 import java.util.*;
+import java.util.concurrent.ConcurrentHashMap;
 import java.util.concurrent.ScheduledFuture;
-
-import org.elasticsearch.common.Nullable;
-=======
->>>>>>> 7bca97bb
+import java.util.concurrent.atomic.AtomicLong;
+
 import org.elasticsearch.common.component.AbstractLifecycleComponent;
 import org.elasticsearch.common.inject.Inject;
 import org.elasticsearch.common.settings.Settings;
@@ -43,14 +41,8 @@
 import org.elasticsearch.monitor.jvm.JvmInfo;
 import org.elasticsearch.threadpool.ThreadPool;
 
-<<<<<<< HEAD
-public class IndexingMemoryController extends AbstractLifecycleComponent<IndexingMemoryController> {
-=======
-import java.util.*;
-import java.util.concurrent.ScheduledFuture;
-
+// nocommit what is IndexEventListener
 public class IndexingMemoryController extends AbstractLifecycleComponent<IndexingMemoryController> implements IndexEventListener {
->>>>>>> 7bca97bb
 
     /** How much heap (% or bytes) we will share across all actively indexing shards on this node (default: 10%). */
     public static final String INDEX_BUFFER_SIZE_SETTING = "indices.memory.index_buffer_size";
@@ -61,37 +53,11 @@
     /** Only applies when <code>indices.memory.index_buffer_size</code> is a %, to set a ceiling on the actual size in bytes (default: not set). */
     public static final String MAX_INDEX_BUFFER_SIZE_SETTING = "indices.memory.max_index_buffer_size";
 
-<<<<<<< HEAD
     /** If we see no indexing operations after this much time for a given shard, we consider that shard inactive (default: 5 minutes). */
     public static final String SHARD_INACTIVE_TIME_SETTING = "indices.memory.shard_inactive_time";
 
     /** How frequently we check indexing memory usage (default: 5 seconds). */
     public static final String SHARD_MEMORY_INTERVAL_TIME_SETTING = "indices.memory.interval";
-=======
-    /** Sets a floor on the per-shard index buffer size (default: 4 MB). */
-    public static final String MIN_SHARD_INDEX_BUFFER_SIZE_SETTING = "indices.memory.min_shard_index_buffer_size";
-
-    /** Sets a ceiling on the per-shard index buffer size (default: 512 MB). */
-    public static final String MAX_SHARD_INDEX_BUFFER_SIZE_SETTING = "indices.memory.max_shard_index_buffer_size";
-
-    /** How much heap (% or bytes) we will share across all actively indexing shards for the translog buffer (default: 1%). */
-    public static final String TRANSLOG_BUFFER_SIZE_SETTING = "indices.memory.translog_buffer_size";
-
-    /** Only applies when <code>indices.memory.translog_buffer_size</code> is a %, to set a floor on the actual size in bytes (default: 256 KB). */
-    public static final String MIN_TRANSLOG_BUFFER_SIZE_SETTING = "indices.memory.min_translog_buffer_size";
-
-    /** Only applies when <code>indices.memory.translog_buffer_size</code> is a %, to set a ceiling on the actual size in bytes (default: not set). */
-    public static final String MAX_TRANSLOG_BUFFER_SIZE_SETTING = "indices.memory.max_translog_buffer_size";
-
-    /** Sets a floor on the per-shard translog buffer size (default: 2 KB). */
-    public static final String MIN_SHARD_TRANSLOG_BUFFER_SIZE_SETTING = "indices.memory.min_shard_translog_buffer_size";
-
-    /** Sets a ceiling on the per-shard translog buffer size (default: 64 KB). */
-    public static final String MAX_SHARD_TRANSLOG_BUFFER_SIZE_SETTING = "indices.memory.max_shard_translog_buffer_size";
-
-    /** How frequently we check shards to find inactive ones (default: 30 seconds). */
-    public static final String SHARD_INACTIVE_INTERVAL_TIME_SETTING = "indices.memory.interval";
->>>>>>> 7bca97bb
 
     /** Hardwired translog buffer size */
     public static final ByteSizeValue SHARD_TRANSLOG_BUFFER = ByteSizeValue.parseBytesSizeValue("8kb", "SHARD_TRANSLOG_BUFFER");
@@ -101,6 +67,7 @@
 
     private final ByteSizeValue indexingBuffer;
 
+    private final TimeValue inactiveTime;
     private final TimeValue interval;
 
     private volatile ScheduledFuture scheduler;
@@ -113,7 +80,7 @@
     /** How many bytes we are currently moving to disk by the engine to refresh */
     private final AtomicLong bytesRefreshingNow = new AtomicLong();
 
-    private final Map<ShardId,Long> refreshingBytes = new ConcurrentHashMap<>();
+    private final Map<IndexShard,Long> refreshingBytes = new ConcurrentHashMap<>();
 
     @Inject
     public IndexingMemoryController(Settings settings, ThreadPool threadPool, IndicesService indicesService) {
@@ -145,7 +112,6 @@
         }
         this.indexingBuffer = indexingBuffer;
 
-<<<<<<< HEAD
         this.inactiveTime = this.settings.getAsTime(SHARD_INACTIVE_TIME_SETTING, TimeValue.timeValueMinutes(5));
         // we need to have this relatively small to free up heap quickly enough
         this.interval = this.settings.getAsTime(SHARD_MEMORY_INTERVAL_TIME_SETTING, TimeValue.timeValueSeconds(5));
@@ -158,25 +124,13 @@
                      SHARD_MEMORY_INTERVAL_TIME_SETTING, this.interval);
     }
 
-    public void addRefreshingBytes(ShardId shardId, long numBytes) {
-        refreshingBytes.put(shardId, numBytes);
-    }
-
-    public void removeRefreshingBytes(ShardId shardId, long numBytes) {
-        boolean result = refreshingBytes.remove(shardId);
-        assert result;
-=======
-        // we need to have this relatively small to move a shard from inactive to active fast (enough)
-        this.interval = this.settings.getAsTime(SHARD_INACTIVE_INTERVAL_TIME_SETTING, TimeValue.timeValueSeconds(30));
-
-        this.statusChecker = new ShardsIndicesStatusChecker();
-
-        logger.debug("using indexing buffer size [{}], with {} [{}], {} [{}], {} [{}]",
-                this.indexingBuffer,
-                MIN_SHARD_INDEX_BUFFER_SIZE_SETTING, this.minShardIndexBufferSize,
-                MAX_SHARD_INDEX_BUFFER_SIZE_SETTING, this.maxShardIndexBufferSize,
-                SHARD_INACTIVE_INTERVAL_TIME_SETTING, this.interval);
->>>>>>> 7bca97bb
+    public void addRefreshingBytes(IndexShard shard, long numBytes) {
+        refreshingBytes.put(shard, numBytes);
+    }
+
+    public void removeRefreshingBytes(IndexShard shard, long numBytes) {
+        Long result = refreshingBytes.remove(shard);
+        assert result != null;
     }
 
     @Override
@@ -203,21 +157,8 @@
         return indexingBuffer;
     }
 
-<<<<<<< HEAD
-    protected List<ShardId> availableShards() {
-        ArrayList<ShardId> list = new ArrayList<>();
-=======
-    /**
-     * returns the current budget for the total amount of translog buffers of
-     * active shards on this node
-     */
-    public ByteSizeValue translogBufferSize() {
-        return translogBuffer;
-    }
-
     protected List<IndexShard> availableShards() {
         List<IndexShard> availableShards = new ArrayList<>();
->>>>>>> 7bca97bb
 
         for (IndexService indexService : indicesService) {
             for (IndexShard shard : indexService) {
@@ -230,71 +171,26 @@
     }
 
     /** returns how much heap this shard is using for its indexing buffer */
-    protected long getIndexBufferRAMBytesUsed(ShardId shardId) {
-        IndexShard shard = getShard(shardId);
-        if (shard == null) {
-            return 0;
-        }
-
+    protected long getIndexBufferRAMBytesUsed(IndexShard shard) {
         return shard.getIndexBufferRAMBytesUsed();
     }
 
     /** ask this shard to refresh, in the background, to free up heap */
-    protected void refreshShardAsync(ShardId shardId) {
-        IndexShard shard = getShard(shardId);
-        if (shard != null) {
-            shard.refreshAsync("memory");
-        }
+    protected void refreshShardAsync(IndexShard shard) {
+        shard.refreshAsync("memory");
     }
 
     /** returns true if shard exists and is availabe for updates */
     protected boolean shardAvailable(IndexShard shard) {
         // shadow replica doesn't have an indexing buffer
-<<<<<<< HEAD
-        return shard != null && shard.canIndex() && CAN_UPDATE_INDEX_BUFFER_STATES.contains(shard.state());
-    }
-
-    /** ask this shard to check now whether it is inactive, and reduces its indexing and translog buffers if so.  returns Boolean.TRUE if
-     *  it did deactive, Boolean.FALSE if it did not, and null if the shard is unknown */
-    protected void checkIdle(ShardId shardId, long inactiveTimeNS) {
-        final IndexShard shard = getShard(shardId);
-        if (shard != null) {
-            shard.checkIdle(inactiveTimeNS);
-        }
-    }
-
-    /** gets an {@link IndexShard} instance for the given shard. returns null if the shard doesn't exist */
-    protected IndexShard getShard(ShardId shardId) {
-        IndexService indexService = indicesService.indexService(shardId.index().name());
-        if (indexService != null) {
-            IndexShard indexShard = indexService.getShardOrNull(shardId.id());
-            return indexShard;
-        }
-        return null;
-    }
-
-=======
         return shard.canIndex() && CAN_UPDATE_INDEX_BUFFER_STATES.contains(shard.state());
     }
 
-    /** set new indexing and translog buffers on this shard.  this may cause the shard to refresh to free up heap. */
-    protected void updateShardBuffers(IndexShard shard, ByteSizeValue shardIndexingBufferSize, ByteSizeValue shardTranslogBufferSize) {
-        try {
-            shard.updateBufferSize(shardIndexingBufferSize, shardTranslogBufferSize);
-        } catch (EngineClosedException | FlushNotAllowedEngineException e) {
-            // ignore
-        } catch (Exception e) {
-            logger.warn("failed to set shard {} index buffer to [{}]", e, shard.shardId(), shardIndexingBufferSize);
-        }
-    }
-
->>>>>>> 7bca97bb
     /** check if any shards active status changed, now. */
     public void forceCheck() {
         statusChecker.run();
     }
 
-<<<<<<< HEAD
     long startMS = System.currentTimeMillis();
 
     /** called by IndexShard to record that this many bytes were written to translog */
@@ -304,11 +200,11 @@
 
     static final class ShardAndBytesUsed implements Comparable<ShardAndBytesUsed> {
         final long bytesUsed;
-        final ShardId shardId;
-
-        public ShardAndBytesUsed(long bytesUsed, ShardId shardId) {
+        final IndexShard shard;
+
+        public ShardAndBytesUsed(long bytesUsed, IndexShard shard) {
             this.bytesUsed = bytesUsed;
-            this.shardId = shardId;
+            this.shard = shard;
         }
 
         @Override
@@ -340,20 +236,19 @@
 
             // Fast check to sum up how much heap all shards' indexing buffers are using now:
             long totalBytesUsed = 0;
-            for (ShardId shardId : availableShards()) {
-                Long refreshingBytes = refreshingBytes.get(shardId);
+            for (IndexShard shard : availableShards()) {
 
                 // Give shard a chance to transition to inactive so sync'd flush can happen:
-                checkIdle(shardId, inactiveTime.nanos());
+                checkIdle(shard, inactiveTime.nanos());
 
                 // nocommit explain why order is important here!
-                Long refreshingBytes = refreshingBytes.get(shardId);
-
-                long shardBytesUsed = getIndexBufferRAMBytesUsed(shardId);
-
-                if (refreshingBytes != null) {
+                Long bytes = refreshingBytes.get(shard);
+
+                long shardBytesUsed = getIndexBufferRAMBytesUsed(shard);
+
+                if (bytes != null) {
                     // Only count up bytes not already being refreshed:
-                    shardBytesUsed -= refreshingBytes;
+                    shardBytesUsed -= bytes;
 
                     // If the refresh completed just after we pulled refreshingBytes and before we pulled index buffer bytes, then we could
                     // have a negative value here:
@@ -363,7 +258,7 @@
                 }
 
                 totalBytesUsed += shardBytesUsed;
-                System.out.println("IMC:   " + shardId + " using " + (shardBytesUsed/1024./1024.) + " MB");
+                System.out.println("IMC:   " + shard.shardId() + " using " + (shardBytesUsed/1024./1024.) + " MB");
             }
 
             System.out.println(((System.currentTimeMillis() - startMS)/1000.0) + ": TOT=" + totalBytesUsed + " vs " + indexingBuffer.bytes());
@@ -372,35 +267,15 @@
                 // OK we are using too much; make a queue and ask largest shard(s) to refresh:
                 logger.debug("now refreshing some shards: total indexing bytes used [{}] vs index_buffer_size [{}]", new ByteSizeValue(totalBytesUsed), indexingBuffer);
                 PriorityQueue<ShardAndBytesUsed> queue = new PriorityQueue<>();
-                for (ShardId shardId : availableShards()) {
+                for (IndexShard shard : availableShards()) {
                     // nocommit explain why order is important here!
-                    Long refreshingBytes = refreshingBytes.get(shardId);
-
-                    long shardBytesUsed = getIndexBufferRAMBytesUsed(shardId);
-=======
-    class ShardsIndicesStatusChecker implements Runnable {
-        @Override
-        public synchronized void run() {
-            List<IndexShard> availableShards = availableShards();
-            List<IndexShard> activeShards = new ArrayList<>();
-            for (IndexShard shard : availableShards) {
-                if (!checkIdle(shard)) {
-                    activeShards.add(shard);
-                }
-            }
-            int activeShardCount = activeShards.size();
-
-            // TODO: we could be smarter here by taking into account how RAM the IndexWriter on each shard
-            // is actually using (using IW.ramBytesUsed), so that small indices (e.g. Marvel) would not
-            // get the same indexing buffer as large indices.  But it quickly gets tricky...
-            if (activeShardCount == 0) {
-                return;
-            }
->>>>>>> 7bca97bb
-
-                    if (refreshingBytes != null) {
+                    Long bytes = refreshingBytes.get(shard);
+
+                    long shardBytesUsed = getIndexBufferRAMBytesUsed(shard);
+
+                    if (bytes != null) {
                         // Only count up bytes not already being refreshed:
-                        shardBytesUsed -= refreshingBytes;
+                        shardBytesUsed -= bytes;
 
                         // If the refresh completed just after we pulled refreshingBytes and before we pulled index buffer bytes, then we could
                         // have a negative value here:
@@ -409,54 +284,33 @@
                         }
                     }
 
-<<<<<<< HEAD
                     if (shardBytesUsed > 0) {
-                        queue.add(new ShardAndBytesUsed(shardBytesUsed, shardId));
+                        queue.add(new ShardAndBytesUsed(shardBytesUsed, shard));
                     }
                 }
 
                 while (totalBytesUsed > indexingBuffer.bytes() && queue.isEmpty() == false) {
                     ShardAndBytesUsed largest = queue.poll();
-                    System.out.println("IMC: write " + largest.shardId + ": " + (largest.bytesUsed/1024./1024.) + " MB");
-                    logger.debug("refresh shard [{}] to free up its [{}] indexing buffer", largest.shardId, new ByteSizeValue(largest.bytesUsed));
-                    refreshShardAsync(largest.shardId);
+                    System.out.println("IMC: write " + largest.shard.shardId() + ": " + (largest.bytesUsed/1024./1024.) + " MB");
+                    logger.debug("refresh shard [{}] to free up its [{}] indexing buffer", largest.shard.shardId(), new ByteSizeValue(largest.bytesUsed));
+                    refreshShardAsync(largest.shard);
                     totalBytesUsed -= largest.bytesUsed;
                 }
-=======
-            logger.debug("recalculating shard indexing buffer, total is [{}] with [{}] active shards, each shard set to indexing=[{}], translog=[{}]", indexingBuffer, activeShardCount, shardIndexingBufferSize, shardTranslogBufferSize);
-
-            for (IndexShard shard : activeShards) {
-                updateShardBuffers(shard, shardIndexingBufferSize, shardTranslogBufferSize);
->>>>>>> 7bca97bb
-            }
-
-<<<<<<< HEAD
+            }
+
             bytesWrittenSinceCheck = 0;
         }
-=======
-    protected long currentTimeInNanos() {
-        return System.nanoTime();
     }
 
     /**
      * ask this shard to check now whether it is inactive, and reduces its indexing and translog buffers if so.
      * return false if the shard is not idle, otherwise true
      */
-    protected boolean checkIdle(IndexShard shard) {
+    protected void checkIdle(IndexShard shard, long inactiveTimeNS) {
         try {
-            return shard.checkIdle();
+            shard.checkIdle(inactiveTimeNS);
         } catch (EngineClosedException | FlushNotAllowedEngineException e) {
-            logger.trace("ignore [{}] while marking shard {} as inactive", e.getClass().getSimpleName(), shard.shardId());
-            return true;
-        }
-    }
-
-    @Override
-    public void onShardActive(IndexShard indexShard) {
-        // At least one shard used to be inactive ie. a new write operation just showed up.
-        // We try to fix the shards indexing buffer immediately. We could do this async instead, but cost should
-        // be low, and it's rare this happens.
-        forceCheck();
->>>>>>> 7bca97bb
+            logger.trace("ignore exception while checking if shard {} is inactive", e, shard.shardId());
+        }
     }
 }