/*
 * Licensed to Elasticsearch under one or more contributor
 * license agreements. See the NOTICE file distributed with
 * this work for additional information regarding copyright
 * ownership. Elasticsearch licenses this file to you under
 * the Apache License, Version 2.0 (the "License"); you may
 * not use this file except in compliance with the License.
 * You may obtain a copy of the License at
 *
 *    http://www.apache.org/licenses/LICENSE-2.0
 *
 * Unless required by applicable law or agreed to in writing,
 * software distributed under the License is distributed on an
 * "AS IS" BASIS, WITHOUT WARRANTIES OR CONDITIONS OF ANY
 * KIND, either express or implied.  See the License for the
 * specific language governing permissions and limitations
 * under the License.
 */

package org.elasticsearch.index.shard;

import org.apache.lucene.index.CheckIndex;
import org.apache.lucene.index.IndexCommit;
import org.apache.lucene.index.KeepOnlyLastCommitDeletionPolicy;
import org.apache.lucene.index.SnapshotDeletionPolicy;
import org.apache.lucene.index.Term;
import org.apache.lucene.search.QueryCachingPolicy;
import org.apache.lucene.search.UsageTrackingQueryCachingPolicy;
import org.apache.lucene.store.AlreadyClosedException;
import org.apache.lucene.util.IOUtils;
import org.apache.lucene.util.ThreadInterruptedException;
import org.elasticsearch.ElasticsearchException;
import org.elasticsearch.action.admin.indices.flush.FlushRequest;
import org.elasticsearch.action.admin.indices.forcemerge.ForceMergeRequest;
import org.elasticsearch.action.admin.indices.upgrade.post.UpgradeRequest;
import org.elasticsearch.cluster.node.DiscoveryNode;
import org.elasticsearch.cluster.routing.ShardRouting;
import org.elasticsearch.cluster.routing.ShardRoutingState;
import org.elasticsearch.common.Booleans;
import org.elasticsearch.common.Nullable;
import org.elasticsearch.common.io.stream.BytesStreamOutput;
import org.elasticsearch.common.lease.Releasable;
import org.elasticsearch.common.lease.Releasables;
import org.elasticsearch.common.lucene.Lucene;
import org.elasticsearch.common.metrics.MeanMetric;
import org.elasticsearch.common.settings.Settings;
import org.elasticsearch.common.unit.ByteSizeValue;
import org.elasticsearch.common.unit.TimeValue;
import org.elasticsearch.common.util.BigArrays;
import org.elasticsearch.common.util.Callback;
import org.elasticsearch.common.util.concurrent.AbstractRunnable;
import org.elasticsearch.common.util.concurrent.SuspendableRefContainer;
import org.elasticsearch.index.IndexModule;
import org.elasticsearch.index.IndexSettings;
import org.elasticsearch.index.SearchSlowLog;
import org.elasticsearch.index.VersionType;
import org.elasticsearch.index.cache.IndexCache;
import org.elasticsearch.index.cache.bitset.ShardBitsetFilterCache;
import org.elasticsearch.index.cache.request.ShardRequestCache;
import org.elasticsearch.index.codec.CodecService;
import org.elasticsearch.index.engine.CommitStats;
import org.elasticsearch.index.engine.Engine;
import org.elasticsearch.index.engine.EngineClosedException;
import org.elasticsearch.index.engine.EngineConfig;
import org.elasticsearch.index.engine.EngineException;
import org.elasticsearch.index.engine.EngineFactory;
import org.elasticsearch.index.engine.InternalEngineFactory;
import org.elasticsearch.index.engine.RefreshFailedEngineException;
import org.elasticsearch.index.engine.Segment;
import org.elasticsearch.index.engine.SegmentsStats;
import org.elasticsearch.index.fielddata.FieldDataStats;
import org.elasticsearch.index.fielddata.IndexFieldDataService;
import org.elasticsearch.index.fielddata.ShardFieldData;
import org.elasticsearch.index.flush.FlushStats;
import org.elasticsearch.index.get.GetStats;
import org.elasticsearch.index.get.ShardGetService;
import org.elasticsearch.index.mapper.DocumentMapper;
import org.elasticsearch.index.mapper.DocumentMapperForType;
import org.elasticsearch.index.mapper.MapperService;
import org.elasticsearch.index.mapper.ParsedDocument;
import org.elasticsearch.index.mapper.SourceToParse;
import org.elasticsearch.index.mapper.Uid;
import org.elasticsearch.index.merge.MergeStats;
import org.elasticsearch.index.percolator.PercolatorFieldMapper;
import org.elasticsearch.index.recovery.RecoveryStats;
import org.elasticsearch.index.refresh.RefreshStats;
import org.elasticsearch.index.search.stats.SearchStats;
import org.elasticsearch.index.search.stats.ShardSearchStats;
import org.elasticsearch.index.seqno.SeqNoStats;
import org.elasticsearch.index.seqno.SequenceNumbersService;
import org.elasticsearch.index.similarity.SimilarityService;
import org.elasticsearch.index.snapshots.IndexShardRepository;
import org.elasticsearch.index.store.Store;
import org.elasticsearch.index.store.Store.MetadataSnapshot;
import org.elasticsearch.index.store.StoreFileMetaData;
import org.elasticsearch.index.store.StoreStats;
import org.elasticsearch.index.suggest.stats.ShardSuggestMetric;
import org.elasticsearch.index.suggest.stats.SuggestStats;
import org.elasticsearch.index.translog.Translog;
import org.elasticsearch.index.translog.TranslogConfig;
import org.elasticsearch.index.translog.TranslogStats;
import org.elasticsearch.index.warmer.ShardIndexWarmerService;
import org.elasticsearch.index.warmer.WarmerStats;
import org.elasticsearch.indices.IndexingMemoryController;
import org.elasticsearch.indices.recovery.RecoveryFailedException;
import org.elasticsearch.indices.recovery.RecoveryState;
import org.elasticsearch.search.suggest.completion.CompletionFieldStats;
import org.elasticsearch.search.suggest.completion.CompletionStats;
import org.elasticsearch.threadpool.ThreadPool;

import java.io.IOException;
import java.io.PrintStream;
import java.nio.channels.ClosedByInterruptException;
import java.nio.charset.StandardCharsets;
import java.util.ArrayList;
import java.util.Arrays;
import java.util.EnumSet;
import java.util.List;
import java.util.Map;
import java.util.Objects;
import java.util.concurrent.CopyOnWriteArrayList;
import java.util.concurrent.TimeUnit;
import java.util.concurrent.atomic.AtomicBoolean;
import java.util.concurrent.atomic.AtomicLong;
import java.util.concurrent.atomic.AtomicReference;

public class IndexShard extends AbstractIndexShardComponent {

    private final ThreadPool threadPool;
    private final MapperService mapperService;
    private final IndexCache indexCache;
    private final Store store;
    private final InternalIndexingStats internalIndexingStats;
    private final ShardSearchStats searchService;
    private final ShardGetService getService;
    private final ShardIndexWarmerService shardWarmerService;
    private final ShardRequestCache shardQueryCache;
    private final ShardFieldData shardFieldData;
    private final IndexFieldDataService indexFieldDataService;
    private final ShardSuggestMetric shardSuggestMetric = new ShardSuggestMetric();
    private final ShardBitsetFilterCache shardBitsetFilterCache;
    private final Object mutex = new Object();
    private final String checkIndexOnStartup;
    private final CodecService codecService;
    private final Engine.Warmer warmer;
    private final SnapshotDeletionPolicy deletionPolicy;
    private final SimilarityService similarityService;
    private final EngineConfig engineConfig;
    private final TranslogConfig translogConfig;
    private final IndexEventListener indexEventListener;

    /** How many bytes we are currently moving to disk, via either IndexWriter.flush or refresh.  IndexingMemoryController polls this
     *  across all shards to decide if throttling is necessary because moving bytes to disk is falling behind vs incoming documents
     *  being indexed/deleted. */
    private final AtomicLong writingBytes = new AtomicLong();

    protected volatile ShardRouting shardRouting;
    protected volatile IndexShardState state;
    protected final AtomicReference<Engine> currentEngineReference = new AtomicReference<>();
    protected final EngineFactory engineFactory;

    private final IndexingOperationListener indexingOperationListeners;

    @Nullable
    private RecoveryState recoveryState;

    private final RecoveryStats recoveryStats = new RecoveryStats();
    private final MeanMetric refreshMetric = new MeanMetric();
    private final MeanMetric flushMetric = new MeanMetric();

    private final ShardEventListener shardEventListener = new ShardEventListener();

    private final ShardPath path;

    private final SuspendableRefContainer suspendableRefContainer;

    private static final EnumSet<IndexShardState> readAllowedStates = EnumSet.of(IndexShardState.STARTED, IndexShardState.RELOCATED, IndexShardState.POST_RECOVERY);
    // for primaries, we only allow to write when actually started (so the cluster has decided we started)
    // in case we have a relocation of a primary, we also allow to write after phase 2 completed, where the shard may be
    // in state RECOVERING or POST_RECOVERY. After a primary has been marked as RELOCATED, we only allow writes to the relocation target
    // which can be either in POST_RECOVERY or already STARTED (this prevents writing concurrently to two primaries).
    public static final EnumSet<IndexShardState> writeAllowedStatesForPrimary = EnumSet.of(IndexShardState.RECOVERING, IndexShardState.POST_RECOVERY, IndexShardState.STARTED);
    // replication is also allowed while recovering, since we index also during recovery to replicas and rely on version checks to make sure its consistent
    // a relocated shard can also be target of a replication if the relocation target has not been marked as active yet and is syncing it's changes back to the relocation source
    private static final EnumSet<IndexShardState> writeAllowedStatesForReplica = EnumSet.of(IndexShardState.RECOVERING, IndexShardState.POST_RECOVERY, IndexShardState.STARTED, IndexShardState.RELOCATED);

    private final IndexSearcherWrapper searcherWrapper;

    /**
     * True if this shard is still indexing (recently) and false if we've been idle for long enough (as periodically checked by {@link
     * IndexingMemoryController}).
     */
    private final AtomicBoolean active = new AtomicBoolean();

    public IndexShard(ShardId shardId, IndexSettings indexSettings, ShardPath path, Store store, IndexCache indexCache,
                      MapperService mapperService, SimilarityService similarityService, IndexFieldDataService indexFieldDataService,
                      @Nullable EngineFactory engineFactory,
                      IndexEventListener indexEventListener, IndexSearcherWrapper indexSearcherWrapper, ThreadPool threadPool, BigArrays bigArrays,
                      SearchSlowLog slowLog, Engine.Warmer warmer, IndexingOperationListener... listeners) {
        super(shardId, indexSettings);
        final Settings settings = indexSettings.getSettings();
        this.codecService = new CodecService(mapperService, logger);
        this.warmer = warmer;
        this.deletionPolicy = new SnapshotDeletionPolicy(new KeepOnlyLastCommitDeletionPolicy());
        this.similarityService = similarityService;
        Objects.requireNonNull(store, "Store must be provided to the index shard");
        this.engineFactory = engineFactory == null ? new InternalEngineFactory() : engineFactory;
        this.store = store;
        this.indexEventListener = indexEventListener;
        this.threadPool = threadPool;
        this.mapperService = mapperService;
        this.indexCache = indexCache;
        this.internalIndexingStats = new InternalIndexingStats();
        final List<IndexingOperationListener> listenersList = new ArrayList<>(Arrays.asList(listeners));
        listenersList.add(internalIndexingStats);
        this.indexingOperationListeners = new IndexingOperationListener.CompositeListener(listenersList, logger);
        this.getService = new ShardGetService(indexSettings, this, mapperService);
        this.searchService = new ShardSearchStats(slowLog);
        this.shardWarmerService = new ShardIndexWarmerService(shardId, indexSettings);
        this.shardQueryCache = new ShardRequestCache();
        this.shardFieldData = new ShardFieldData();
        this.indexFieldDataService = indexFieldDataService;
        this.shardBitsetFilterCache = new ShardBitsetFilterCache(shardId, indexSettings);
        state = IndexShardState.CREATED;
        this.path = path;
        /* create engine config */
        logger.debug("state: [CREATED]");

        this.checkIndexOnStartup = indexSettings.getValue(IndexSettings.INDEX_CHECK_ON_STARTUP);
        this.translogConfig = new TranslogConfig(shardId, shardPath().resolveTranslog(), indexSettings,
            bigArrays);
        final QueryCachingPolicy cachingPolicy;
        // the query cache is a node-level thing, however we want the most popular filters
        // to be computed on a per-shard basis
        if (IndexModule.INDEX_QUERY_CACHE_EVERYTHING_SETTING.get(settings)) {
            cachingPolicy = QueryCachingPolicy.ALWAYS_CACHE;
        } else {
            cachingPolicy = new UsageTrackingQueryCachingPolicy();
        }

        this.engineConfig = newEngineConfig(translogConfig, cachingPolicy);
        this.suspendableRefContainer = new SuspendableRefContainer();
        this.searcherWrapper = indexSearcherWrapper;
    }

    public Store store() {
        return this.store;
    }

    /** returns true if this shard supports indexing (i.e., write) operations. */
    public boolean canIndex() {
        return true;
    }

    public ShardGetService getService() {
        return this.getService;
    }

    public ShardSuggestMetric getSuggestMetric() {
        return shardSuggestMetric;
    }

    public ShardBitsetFilterCache shardBitsetFilterCache() {
        return shardBitsetFilterCache;
    }

    public IndexFieldDataService indexFieldDataService() {
        return indexFieldDataService;
    }

    public MapperService mapperService() {
        return mapperService;
    }

    public ShardSearchStats searchService() {
        return this.searchService;
    }

    public ShardIndexWarmerService warmerService() {
        return this.shardWarmerService;
    }

    public ShardRequestCache requestCache() {
        return this.shardQueryCache;
    }

    public ShardFieldData fieldData() {
        return this.shardFieldData;
    }

    /**
     * Returns the latest cluster routing entry received with this shard. Might be null if the
     * shard was just created.
     */
    public ShardRouting routingEntry() {
        return this.shardRouting;
    }

    public QueryCachingPolicy getQueryCachingPolicy() {
        return this.engineConfig.getQueryCachingPolicy();
    }

    /**
     * Updates the shards routing entry. This mutate the shards internal state depending
     * on the changes that get introduced by the new routing value. This method will persist shard level metadata
     * unless explicitly disabled.
     *
     * @throws IndexShardRelocatedException if shard is marked as relocated and relocation aborted
     * @throws IOException if shard state could not be persisted
     */
    public void updateRoutingEntry(final ShardRouting newRouting, final boolean persistState) throws IOException {
        final ShardRouting currentRouting = this.shardRouting;
        if (!newRouting.shardId().equals(shardId())) {
            throw new IllegalArgumentException("Trying to set a routing entry with shardId " + newRouting.shardId() + " on a shard with shardId " + shardId() + "");
        }
        if ((currentRouting == null || newRouting.isSameAllocation(currentRouting)) == false) {
            throw new IllegalArgumentException("Trying to set a routing entry with a different allocation. Current " + currentRouting + ", new " + newRouting);
        }
        if (currentRouting != null) {
            if (!newRouting.primary() && currentRouting.primary()) {
                logger.warn("suspect illegal state: trying to move shard from primary mode to replica mode");
            }
            // if its the same routing, return
            if (currentRouting.equals(newRouting)) {
                return;
            }
        }

        if (state == IndexShardState.POST_RECOVERY) {
            // if the state is started or relocating (cause it might move right away from started to relocating)
            // then move to STARTED
            if (newRouting.state() == ShardRoutingState.STARTED || newRouting.state() == ShardRoutingState.RELOCATING) {
                // we want to refresh *before* we move to internal STARTED state
                try {
                    getEngine().refresh("cluster_state_started");
                } catch (Throwable t) {
                    logger.debug("failed to refresh due to move to cluster wide started", t);
                }

                boolean movedToStarted = false;
                synchronized (mutex) {
                    // do the check under a mutex, so we make sure to only change to STARTED if in POST_RECOVERY
                    if (state == IndexShardState.POST_RECOVERY) {
                        changeState(IndexShardState.STARTED, "global state is [" + newRouting.state() + "]");
                        movedToStarted = true;
                    } else {
                        logger.debug("state [{}] not changed, not in POST_RECOVERY, global state is [{}]", state, newRouting.state());
                    }
                }
                if (movedToStarted) {
                    indexEventListener.afterIndexShardStarted(this);
                }
            }
        }

        if (state == IndexShardState.RELOCATED &&
            (newRouting.relocating() == false || newRouting.equalsIgnoringMetaData(currentRouting) == false)) {
            // if the shard is marked as RELOCATED we have to fail when any changes in shard routing occur (e.g. due to recovery
            // failure / cancellation). The reason is that at the moment we cannot safely move back to STARTED without risking two
            // active primaries.
            throw new IndexShardRelocatedException(shardId(), "Shard is marked as relocated, cannot safely move to state " + newRouting.state());
        }
        this.shardRouting = newRouting;
        indexEventListener.shardRoutingChanged(this, currentRouting, newRouting);
        if (persistState) {
            persistMetadata(newRouting, currentRouting);
        }
    }

    /**
     * Marks the shard as recovering based on a recovery state, fails with exception is recovering is not allowed to be set.
     */
    public IndexShardState markAsRecovering(String reason, RecoveryState recoveryState) throws IndexShardStartedException,
        IndexShardRelocatedException, IndexShardRecoveringException, IndexShardClosedException {
        synchronized (mutex) {
            if (state == IndexShardState.CLOSED) {
                throw new IndexShardClosedException(shardId);
            }
            if (state == IndexShardState.STARTED) {
                throw new IndexShardStartedException(shardId);
            }
            if (state == IndexShardState.RELOCATED) {
                throw new IndexShardRelocatedException(shardId);
            }
            if (state == IndexShardState.RECOVERING) {
                throw new IndexShardRecoveringException(shardId);
            }
            if (state == IndexShardState.POST_RECOVERY) {
                throw new IndexShardRecoveringException(shardId);
            }
            this.recoveryState = recoveryState;
            return changeState(IndexShardState.RECOVERING, reason);
        }
    }

    public IndexShard relocated(String reason) throws IndexShardNotStartedException {
        try (Releasable block = suspendableRefContainer.blockAcquisition()) {
            // no shard operation locks are being held here, move state from started to relocated
            synchronized (mutex) {
                if (state != IndexShardState.STARTED) {
                    throw new IndexShardNotStartedException(shardId, state);
                }
                changeState(IndexShardState.RELOCATED, reason);
            }
        }

        return this;
    }

    public IndexShardState state() {
        return state;
    }

    /**
     * Changes the state of the current shard
     *
     * @param newState the new shard state
     * @param reason   the reason for the state change
     * @return the previous shard state
     */
    private IndexShardState changeState(IndexShardState newState, String reason) {
        logger.debug("state: [{}]->[{}], reason [{}]", state, newState, reason);
        IndexShardState previousState = state;
        state = newState;
        this.indexEventListener.indexShardStateChanged(this, previousState, newState, reason);
        return previousState;
    }

    public Engine.Index prepareIndexOnPrimary(SourceToParse source, long version, VersionType versionType) {
        try {
            if (shardRouting.primary() == false) {
                throw new IllegalIndexShardStateException(shardId, state, "shard is not a primary");
            }
            return prepareIndex(docMapper(source.type()), source, SequenceNumbersService.UNASSIGNED_SEQ_NO, version, versionType, Engine.Operation.Origin.PRIMARY);
        } catch (Throwable t) {
            verifyNotClosed(t);
            throw t;
        }
    }

    public Engine.Index prepareIndexOnReplica(SourceToParse source, long seqNo, long version, VersionType versionType) {
        try {
            if (shardRouting.primary() && shardRouting.isRelocationTarget() == false) {
                throw new IllegalIndexShardStateException(shardId, state, "shard is not a replica");
            }
            return prepareIndex(docMapper(source.type()), source, seqNo, version, versionType, Engine.Operation.Origin.REPLICA);
        } catch (Throwable t) {
            verifyNotClosed(t);
            throw t;
        }
    }

    static Engine.Index prepareIndex(DocumentMapperForType docMapper, SourceToParse source, long seqNo, long version, VersionType versionType, Engine.Operation.Origin origin) {
        long startTime = System.nanoTime();
        ParsedDocument doc = docMapper.getDocumentMapper().parse(source);
        if (docMapper.getMapping() != null) {
            doc.addDynamicMappingsUpdate(docMapper.getMapping());
        }
        doc.seqNo().setLongValue(seqNo);
        return new Engine.Index(docMapper.getDocumentMapper().uidMapper().term(doc.uid().stringValue()), doc, seqNo, version, versionType, origin, startTime);
    }

    /**
     * Index a document and return whether it was created, as opposed to just
     * updated.
     */
    public boolean index(Engine.Index index) {
        ensureWriteAllowed(index);
        active.set(true);
        index = indexingOperationListeners.preIndex(index);
        final boolean created;
        try {
            if (logger.isTraceEnabled()) {
                logger.trace("index [{}][{}]{}", index.type(), index.id(), index.docs());
            }
            Engine engine = getEngine();
            created = engine.index(index);
            index.endTime(System.nanoTime());
        } catch (Throwable ex) {
            indexingOperationListeners.postIndex(index, ex);
            throw ex;
        }

        indexingOperationListeners.postIndex(index);

        return created;
    }

    public Engine.Delete prepareDeleteOnPrimary(String type, String id, long version, VersionType versionType) {
        if (shardRouting.primary() == false) {
            throw new IllegalIndexShardStateException(shardId, state, "shard is not a primary");
        }
        final DocumentMapper documentMapper = docMapper(type).getDocumentMapper();
        final Term uid = documentMapper.uidMapper().term(Uid.createUid(type, id));
        return prepareDelete(type, id, uid, SequenceNumbersService.UNASSIGNED_SEQ_NO, version, versionType, Engine.Operation.Origin.PRIMARY);
    }

    public Engine.Delete prepareDeleteOnReplica(String type, String id, long seqNo, long version, VersionType versionType) {
        if (shardRouting.primary() && shardRouting.isRelocationTarget() == false) {
            throw new IllegalIndexShardStateException(shardId, state, "shard is not a replica");
        }
        final DocumentMapper documentMapper = docMapper(type).getDocumentMapper();
        final Term uid = documentMapper.uidMapper().term(Uid.createUid(type, id));
        return prepareDelete(type, id, uid, seqNo, version, versionType, Engine.Operation.Origin.REPLICA);
    }

    static Engine.Delete prepareDelete(String type, String id, Term uid, long seqNo, long version, VersionType versionType, Engine.Operation.Origin origin) {
        long startTime = System.nanoTime();
        return new Engine.Delete(type, id, uid, seqNo, version, versionType, origin, startTime, false);
    }

    public void delete(Engine.Delete delete) {
        ensureWriteAllowed(delete);
        active.set(true);
        delete = indexingOperationListeners.preDelete(delete);
        try {
            if (logger.isTraceEnabled()) {
                logger.trace("delete [{}]", delete.uid().text());
            }
            Engine engine = getEngine();
            engine.delete(delete);
            delete.endTime(System.nanoTime());
        } catch (Throwable ex) {
            indexingOperationListeners.postDelete(delete, ex);
            throw ex;
        }

        indexingOperationListeners.postDelete(delete);
    }

    public Engine.GetResult get(Engine.Get get) {
        readAllowed();
        return getEngine().get(get, this::acquireSearcher);
    }

    /** Writes all indexing changes to disk and opens a new searcher reflecting all changes.  This can throw {@link EngineClosedException}. */
    public void refresh(String source) {
        verifyNotClosed();
        if (canIndex()) {
            long bytes = getEngine().getIndexBufferRAMBytesUsed();
            writingBytes.addAndGet(bytes);
            try {
                logger.debug("refresh with source [{}] indexBufferRAMBytesUsed [{}]", source, new ByteSizeValue(bytes));
                long time = System.nanoTime();
                getEngine().refresh(source);
                refreshMetric.inc(System.nanoTime() - time);
            } finally {
                logger.debug("remove [{}] writing bytes for shard [{}]", new ByteSizeValue(bytes), shardId());
                writingBytes.addAndGet(-bytes);
            }
        } else {
            logger.debug("refresh with source [{}]", source);
            long time = System.nanoTime();
            getEngine().refresh(source);
            refreshMetric.inc(System.nanoTime() - time);
        }
    }

    /** Returns how many bytes we are currently moving from heap to disk */
    public long getWritingBytes() {
        return writingBytes.get();
    }

    public RefreshStats refreshStats() {
        return new RefreshStats(refreshMetric.count(), TimeUnit.NANOSECONDS.toMillis(refreshMetric.sum()));
    }

    public FlushStats flushStats() {
        return new FlushStats(flushMetric.count(), TimeUnit.NANOSECONDS.toMillis(flushMetric.sum()));
    }

    public DocsStats docStats() {
        try (Engine.Searcher searcher = acquireSearcher("doc_stats")) {
            return new DocsStats(searcher.reader().numDocs(), searcher.reader().numDeletedDocs());
        }
    }

    /**
     * @return {@link CommitStats} if engine is open, otherwise null
     */
    @Nullable
    public CommitStats commitStats() {
        Engine engine = getEngineOrNull();
        return engine == null ? null : engine.commitStats();
    }

    /**
     * @return {@link SeqNoStats} if engine is open, otherwise null
     */
    @Nullable
    public SeqNoStats seqNoStats() {
        Engine engine = getEngineOrNull();
        return engine == null ? null : engine.seqNoStats();
    }

    public IndexingStats indexingStats(String... types) {
        Engine engine = getEngineOrNull();
        final boolean throttled;
        final long throttleTimeInMillis;
        if (engine == null) {
            throttled = false;
            throttleTimeInMillis = 0;
        } else {
            throttled = engine.isThrottled();
            throttleTimeInMillis = engine.getIndexThrottleTimeInMillis();
        }
        return internalIndexingStats.stats(throttled, throttleTimeInMillis, types);
    }

    public SearchStats searchStats(String... groups) {
        return searchService.stats(groups);
    }

    public GetStats getStats() {
        return getService.stats();
    }

    public StoreStats storeStats() {
        try {
            return store.stats();
        } catch (IOException e) {
            throw new ElasticsearchException("io exception while building 'store stats'", e);
        } catch (AlreadyClosedException ex) {
            return null; // already closed
        }
    }

    public MergeStats mergeStats() {
        final Engine engine = getEngineOrNull();
        if (engine == null) {
            return new MergeStats();
        }
        return engine.getMergeStats();
    }

    public SegmentsStats segmentStats(boolean includeSegmentFileSizes) {
        SegmentsStats segmentsStats = getEngine().segmentsStats(includeSegmentFileSizes);
        segmentsStats.addBitsetMemoryInBytes(shardBitsetFilterCache.getMemorySizeInBytes());
        return segmentsStats;
    }

    public WarmerStats warmerStats() {
        return shardWarmerService.stats();
    }

    public FieldDataStats fieldDataStats(String... fields) {
        return shardFieldData.stats(fields);
    }

    public TranslogStats translogStats() {
        return getEngine().getTranslog().stats();
    }

    public SuggestStats suggestStats() {
        return shardSuggestMetric.stats();
    }

    public CompletionStats completionStats(String... fields) {
        CompletionStats completionStats = new CompletionStats();
        try (final Engine.Searcher currentSearcher = acquireSearcher("completion_stats")) {
            completionStats.add(CompletionFieldStats.completionStats(currentSearcher.reader(), fields));
        }
        return completionStats;
    }

    public Engine.SyncedFlushResult syncFlush(String syncId, Engine.CommitId expectedCommitId) {
        verifyStartedOrRecovering();
        logger.trace("trying to sync flush. sync id [{}]. expected commit id [{}]]", syncId, expectedCommitId);
        return getEngine().syncFlush(syncId, expectedCommitId);
    }

    public Engine.CommitId flush(FlushRequest request) throws ElasticsearchException {
        boolean waitIfOngoing = request.waitIfOngoing();
        boolean force = request.force();
        if (logger.isTraceEnabled()) {
            logger.trace("flush with {}", request);
        }
        // we allows flush while recovering, since we allow for operations to happen
        // while recovering, and we want to keep the translog at bay (up to deletes, which
        // we don't gc).
        verifyStartedOrRecovering();

        long time = System.nanoTime();
        Engine.CommitId commitId = getEngine().flush(force, waitIfOngoing);
        flushMetric.inc(System.nanoTime() - time);
        return commitId;

    }

    public void forceMerge(ForceMergeRequest forceMerge) throws IOException {
        verifyStarted();
        if (logger.isTraceEnabled()) {
            logger.trace("force merge with {}", forceMerge);
        }
        getEngine().forceMerge(forceMerge.flush(), forceMerge.maxNumSegments(),
            forceMerge.onlyExpungeDeletes(), false, false);
    }

    /**
     * Upgrades the shard to the current version of Lucene and returns the minimum segment version
     */
    public org.apache.lucene.util.Version upgrade(UpgradeRequest upgrade) throws IOException {
        verifyStarted();
        if (logger.isTraceEnabled()) {
            logger.trace("upgrade with {}", upgrade);
        }
        org.apache.lucene.util.Version previousVersion = minimumCompatibleVersion();
        // we just want to upgrade the segments, not actually forge merge to a single segment
        getEngine().forceMerge(true,  // we need to flush at the end to make sure the upgrade is durable
            Integer.MAX_VALUE, // we just want to upgrade the segments, not actually optimize to a single segment
            false, true, upgrade.upgradeOnlyAncientSegments());
        org.apache.lucene.util.Version version = minimumCompatibleVersion();
        if (logger.isTraceEnabled()) {
            logger.trace("upgraded segments for {} from version {} to version {}", shardId, previousVersion, version);
        }

        return version;
    }

    public org.apache.lucene.util.Version minimumCompatibleVersion() {
        org.apache.lucene.util.Version luceneVersion = null;
        for (Segment segment : getEngine().segments(false)) {
            if (luceneVersion == null || luceneVersion.onOrAfter(segment.getVersion())) {
                luceneVersion = segment.getVersion();
            }
        }
        return luceneVersion == null ? indexSettings.getIndexVersionCreated().luceneVersion : luceneVersion;
    }

    /**
     * Creates a new {@link IndexCommit} snapshot form the currently running engine. All resources referenced by this
     * commit won't be freed until the commit / snapshot is released via {@link #releaseSnapshot(IndexCommit)}.
     *
     * @param flushFirst <code>true</code> if the index should first be flushed to disk / a low level lucene commit should be executed
     */
    public IndexCommit snapshotIndex(boolean flushFirst) throws EngineException {
        IndexShardState state = this.state; // one time volatile read
        // we allow snapshot on closed index shard, since we want to do one after we close the shard and before we close the engine
        if (state == IndexShardState.STARTED || state == IndexShardState.RELOCATED || state == IndexShardState.CLOSED) {
            return getEngine().snapshotIndex(flushFirst);
        } else {
            throw new IllegalIndexShardStateException(shardId, state, "snapshot is not allowed");
        }
    }


    /**
     * Releases a snapshot taken from {@link #snapshotIndex(boolean)} this must be called to release the resources
     * referenced by the given snapshot {@link IndexCommit}.
     */
    public void releaseSnapshot(IndexCommit snapshot) throws IOException {
        deletionPolicy.release(snapshot);
    }

    /**
     * Fails the shard and marks the shard store as corrupted if
     * <code>e</code> is caused by index corruption
     */
    public void failShard(String reason, @Nullable Throwable e) {
        // fail the engine. This will cause this shard to also be removed from the node's index service.
        getEngine().failEngine(reason, e);
    }

    public Engine.Searcher acquireSearcher(String source) {
        readAllowed();
        final Engine engine = getEngine();
        final Engine.Searcher searcher = engine.acquireSearcher(source);
        boolean success = false;
        try {
            final Engine.Searcher wrappedSearcher = searcherWrapper == null ? searcher : searcherWrapper.wrap(searcher);
            assert wrappedSearcher != null;
            success = true;
            return wrappedSearcher;
        } catch (IOException ex) {
            throw new ElasticsearchException("failed to wrap searcher", ex);
        } finally {
            if (success == false) {
                Releasables.close(success, searcher);
            }
        }
    }

    public void close(String reason, boolean flushEngine) throws IOException {
        synchronized (mutex) {
            try {
<<<<<<< HEAD
                if (state != IndexShardState.CLOSED) {
                    FutureUtils.cancel(refreshScheduledFuture);
                    refreshScheduledFuture = null;
                }
                // nocommit: done to temporary prevent operations on a relocated primary. Remove when properly fixed.
                final boolean decOpCounter = state != IndexShardState.RELOCATED;
=======
>>>>>>> b07a8185
                changeState(IndexShardState.CLOSED, reason);
            } finally {
                final Engine engine = this.currentEngineReference.getAndSet(null);
                try {
                    if (engine != null && flushEngine) {
                        engine.flushAndClose();
                    }
                } finally { // playing safe here and close the engine even if the above succeeds - close can be called multiple times
                    IOUtils.close(engine);
                }
            }
        }
    }

    public IndexShard postRecovery(String reason) throws IndexShardStartedException, IndexShardRelocatedException, IndexShardClosedException {
        if (mapperService.hasMapping(PercolatorFieldMapper.TYPE_NAME)) {
            refresh("percolator_load_queries");
        }
        synchronized (mutex) {
            if (state == IndexShardState.CLOSED) {
                throw new IndexShardClosedException(shardId);
            }
            if (state == IndexShardState.STARTED) {
                throw new IndexShardStartedException(shardId);
            }
            if (state == IndexShardState.RELOCATED) {
                throw new IndexShardRelocatedException(shardId);
            }
            recoveryState.setStage(RecoveryState.Stage.DONE);
            changeState(IndexShardState.POST_RECOVERY, reason);
        }
        return this;
    }

    /**
     * called before starting to copy index files over
     */
    public void prepareForIndexRecovery() {
        if (state != IndexShardState.RECOVERING) {
            throw new IndexShardNotRecoveringException(shardId, state);
        }
        recoveryState.setStage(RecoveryState.Stage.INDEX);
        assert currentEngineReference.get() == null;
    }

    /**
     * Applies all operations in the iterable to the current engine and returns the number of operations applied.
     * This operation will stop applying operations once an operation failed to apply.
     * Note: This method is typically used in peer recovery to replay remote transaction log entries.
     */
    public int performBatchRecovery(Iterable<Translog.Operation> operations) {
        if (state != IndexShardState.RECOVERING) {
            throw new IndexShardNotRecoveringException(shardId, state);
        }
        // We set active because we are now writing operations to the engine; this way, if we go idle after some time and become inactive,
        // we still invoke any onShardInactive listeners ... we won't sync'd flush in this case because we only do that on primary and this
        // is a replica
        active.set(true);
        return engineConfig.getTranslogRecoveryPerformer().performBatchRecovery(getEngine(), operations);
    }

    /**
     * After the store has been recovered, we need to start the engine in order to apply operations
     */
    public void performTranslogRecovery(boolean indexExists) {
        if (indexExists == false) {
            // note: these are set when recovering from the translog
            final RecoveryState.Translog translogStats = recoveryState().getTranslog();
            translogStats.totalOperations(0);
            translogStats.totalOperationsOnStart(0);
        }
        internalPerformTranslogRecovery(false, indexExists);
        assert recoveryState.getStage() == RecoveryState.Stage.TRANSLOG : "TRANSLOG stage expected but was: " + recoveryState.getStage();
    }

    private void internalPerformTranslogRecovery(boolean skipTranslogRecovery, boolean indexExists) {
        if (state != IndexShardState.RECOVERING) {
            throw new IndexShardNotRecoveringException(shardId, state);
        }
        recoveryState.setStage(RecoveryState.Stage.VERIFY_INDEX);
        // also check here, before we apply the translog
        if (Booleans.parseBoolean(checkIndexOnStartup, false)) {
            try {
                checkIndex();
            } catch (IOException ex) {
                throw new RecoveryFailedException(recoveryState, "check index failed", ex);
            }
        }
        recoveryState.setStage(RecoveryState.Stage.TRANSLOG);
        // we disable deletes since we allow for operations to be executed against the shard while recovering
        // but we need to make sure we don't loose deletes until we are done recovering
        engineConfig.setEnableGcDeletes(false);
        engineConfig.setCreate(indexExists == false);
        if (skipTranslogRecovery == false) {
            // We set active because we are now writing operations to the engine; this way, if we go idle after some time and become inactive,
            // we still give sync'd flush a chance to run:
            active.set(true);
        }
        createNewEngine(skipTranslogRecovery, engineConfig);

    }

    /**
     * After the store has been recovered, we need to start the engine. This method starts a new engine but skips
     * the replay of the transaction log which is required in cases where we restore a previous index or recover from
     * a remote peer.
     */
    public void skipTranslogRecovery() throws IOException {
        assert getEngineOrNull() == null : "engine was already created";
        internalPerformTranslogRecovery(true, true);
        assert recoveryState.getTranslog().recoveredOperations() == 0;
    }

    /**
     * called if recovery has to be restarted after network error / delay **
     */
    public void performRecoveryRestart() throws IOException {
        synchronized (mutex) {
            if (state != IndexShardState.RECOVERING) {
                throw new IndexShardNotRecoveringException(shardId, state);
            }
            final Engine engine = this.currentEngineReference.getAndSet(null);
            IOUtils.close(engine);
            recoveryState().setStage(RecoveryState.Stage.INIT);
        }
    }

    /**
     * returns stats about ongoing recoveries, both source and target
     */
    public RecoveryStats recoveryStats() {
        return recoveryStats;
    }

    /**
     * Returns the current {@link RecoveryState} if this shard is recovering or has been recovering.
     * Returns null if the recovery has not yet started or shard was not recovered (created via an API).
     */
    public RecoveryState recoveryState() {
        return this.recoveryState;
    }

    /**
     * perform the last stages of recovery once all translog operations are done.
     * note that you should still call {@link #postRecovery(String)}.
     */
    public void finalizeRecovery() {
        recoveryState().setStage(RecoveryState.Stage.FINALIZE);
        getEngine().refresh("recovery_finalization");
        engineConfig.setEnableGcDeletes(true);
    }

    /**
     * Returns <tt>true</tt> if this shard can ignore a recovery attempt made to it (since the already doing/done it)
     */
    public boolean ignoreRecoveryAttempt() {
        IndexShardState state = state(); // one time volatile read
        return state == IndexShardState.POST_RECOVERY || state == IndexShardState.RECOVERING || state == IndexShardState.STARTED ||
            state == IndexShardState.RELOCATED || state == IndexShardState.CLOSED;
    }

    public void readAllowed() throws IllegalIndexShardStateException {
        IndexShardState state = this.state; // one time volatile read
        if (readAllowedStates.contains(state) == false) {
            throw new IllegalIndexShardStateException(shardId, state, "operations only allowed when shard state is one of " + readAllowedStates.toString());
        }
    }

    private void ensureWriteAllowed(Engine.Operation op) throws IllegalIndexShardStateException {
        Engine.Operation.Origin origin = op.origin();
        IndexShardState state = this.state; // one time volatile read

        if (origin == Engine.Operation.Origin.PRIMARY) {
            if (writeAllowedStatesForPrimary.contains(state) == false) {
                throw new IllegalIndexShardStateException(shardId, state, "operation only allowed when shard state is one of " + writeAllowedStatesForPrimary + ", origin [" + origin + "]");
            }
        } else if (origin == Engine.Operation.Origin.RECOVERY) {
            if (state != IndexShardState.RECOVERING) {
                throw new IllegalIndexShardStateException(shardId, state, "operation only allowed when recovering, origin [" + origin + "]");
            }
        } else {
            assert origin == Engine.Operation.Origin.REPLICA;
            if (writeAllowedStatesForReplica.contains(state) == false) {
                throw new IllegalIndexShardStateException(shardId, state, "operation only allowed when shard state is one of " + writeAllowedStatesForReplica + ", origin [" + origin + "]");
            }
        }
    }

    protected final void verifyStartedOrRecovering() throws IllegalIndexShardStateException {
        IndexShardState state = this.state; // one time volatile read
        if (state != IndexShardState.STARTED && state != IndexShardState.RECOVERING && state != IndexShardState.POST_RECOVERY) {
            throw new IllegalIndexShardStateException(shardId, state, "operation only allowed when started/recovering");
        }
    }

    private void verifyNotClosed() throws IllegalIndexShardStateException {
        verifyNotClosed(null);
    }

    private void verifyNotClosed(Throwable suppressed) throws IllegalIndexShardStateException {
        IndexShardState state = this.state; // one time volatile read
        if (state == IndexShardState.CLOSED) {
            final IllegalIndexShardStateException exc = new IndexShardClosedException(shardId, "operation only allowed when not closed");
            if (suppressed != null) {
                exc.addSuppressed(suppressed);
            }
            throw exc;
        }
    }

    protected final void verifyStarted() throws IllegalIndexShardStateException {
        IndexShardState state = this.state; // one time volatile read
        if (state != IndexShardState.STARTED) {
            throw new IndexShardNotStartedException(shardId, state);
        }
    }

    /** Returns number of heap bytes used by the indexing buffer for this shard, or 0 if the shard is closed */
    public long getIndexBufferRAMBytesUsed() {
        Engine engine = getEngineOrNull();
        if (engine == null) {
            return 0;
        }
        try {
            return engine.getIndexBufferRAMBytesUsed();
        } catch (AlreadyClosedException ex) {
            return 0;
        }
    }

    public void addShardFailureCallback(Callback<ShardFailure> onShardFailure) {
        this.shardEventListener.delegates.add(onShardFailure);
    }

    /** Called by {@link IndexingMemoryController} to check whether more than {@code inactiveTimeNS} has passed since the last
     *  indexing operation, and notify listeners that we are now inactive so e.g. sync'd flush can happen. */
    public void checkIdle(long inactiveTimeNS) {
        Engine engineOrNull = getEngineOrNull();
        if (engineOrNull != null && System.nanoTime() - engineOrNull.getLastWriteNanos() >= inactiveTimeNS) {
            boolean wasActive = active.getAndSet(false);
            if (wasActive) {
                logger.debug("shard is now inactive");
                indexEventListener.onShardInactive(this);
            }
        }
    }

    public boolean isActive() {
        return active.get();
    }

    public ShardPath shardPath() {
        return path;
    }

    public boolean recoverFromStore(DiscoveryNode localNode) {
        // we are the first primary, recover from the gateway
        // if its post api allocation, the index should exists
        assert shardRouting.primary() : "recover from store only makes sense if the shard is a primary shard";
        boolean shouldExist = shardRouting.allocatedPostIndexCreate(indexSettings.getIndexMetaData());

        StoreRecovery storeRecovery = new StoreRecovery(shardId, logger);
        return storeRecovery.recoverFromStore(this, shouldExist, localNode);
    }

    public boolean restoreFromRepository(IndexShardRepository repository, DiscoveryNode localNode) {
        assert shardRouting.primary() : "recover from store only makes sense if the shard is a primary shard";
        StoreRecovery storeRecovery = new StoreRecovery(shardId, logger);
        return storeRecovery.recoverFromRepository(this, repository, localNode);
    }

    /**
     * Returns <code>true</code> iff this shard needs to be flushed due to too many translog operation or a too large transaction log.
     * Otherwise <code>false</code>.
     */
    boolean shouldFlush() {
        Engine engine = getEngineOrNull();
        if (engine != null) {
            try {
                Translog translog = engine.getTranslog();
                return translog.sizeInBytes() > indexSettings.getFlushThresholdSize().bytes();
            } catch (AlreadyClosedException | EngineClosedException ex) {
                // that's fine we are already close - no need to flush
            }
        }
        return false;
    }

    public void onSettingsChanged() {
        Engine engineOrNull = getEngineOrNull();
        if (engineOrNull != null) {
            engineOrNull.onSettingsChanged();
        }
    }

    public Translog.View acquireTranslogView() {
        Engine engine = getEngine();
        assert engine.getTranslog() != null : "translog must not be null";
        return engine.getTranslog().newView();
    }

    public List<Segment> segments(boolean verbose) {
        return getEngine().segments(verbose);
    }

    public void flushAndCloseEngine() throws IOException {
        getEngine().flushAndClose();
    }

    public Translog getTranslog() {
        return getEngine().getTranslog();
    }

    public IndexEventListener getIndexEventListener() {
        return indexEventListener;
    }

    public void activateThrottling() {
        try {
            getEngine().activateThrottling();
        } catch (EngineClosedException ex) {
            // ignore
        }
    }

    public void deactivateThrottling() {
        try {
            getEngine().deactivateThrottling();
        } catch (EngineClosedException ex) {
            // ignore
        }
    }

    private void handleRefreshException(Exception e) {
        if (e instanceof EngineClosedException) {
            // ignore
        } else if (e instanceof RefreshFailedEngineException) {
            RefreshFailedEngineException rfee = (RefreshFailedEngineException) e;
            if (rfee.getCause() instanceof InterruptedException) {
                // ignore, we are being shutdown
            } else if (rfee.getCause() instanceof ClosedByInterruptException) {
                // ignore, we are being shutdown
            } else if (rfee.getCause() instanceof ThreadInterruptedException) {
                // ignore, we are being shutdown
            } else {
                if (state != IndexShardState.CLOSED) {
                    logger.warn("Failed to perform engine refresh", e);
                }
            }
        } else {
            if (state != IndexShardState.CLOSED) {
                logger.warn("Failed to perform engine refresh", e);
            }
        }
    }

    /**
     * Called when our shard is using too much heap and should move buffered indexed/deleted documents to disk.
     */
    public void writeIndexingBuffer() {
        if (canIndex() == false) {
            throw new UnsupportedOperationException();
        }
        try {
            Engine engine = getEngine();
            long bytes = engine.getIndexBufferRAMBytesUsed();

            // NOTE: this can be an overestimate by up to 20%, if engine uses IW.flush not refresh, because version map
            // memory is low enough, but this is fine because after the writes finish, IMC will poll again and see that
            // there's still up to the 20% being used and continue writing if necessary:
            logger.debug("add [{}] writing bytes for shard [{}]", new ByteSizeValue(bytes), shardId());
            writingBytes.addAndGet(bytes);
            try {
                engine.writeIndexingBuffer();
            } finally {
                writingBytes.addAndGet(-bytes);
                logger.debug("remove [{}] writing bytes for shard [{}]", new ByteSizeValue(bytes), shardId());
            }
        } catch (Exception e) {
            handleRefreshException(e);
        };
    }

    /**
     * Should be called for each no-op update operation to increment relevant statistics.
     * @param type the doc type of the update
     */
    public void noopUpdate(String type) {
        internalIndexingStats.noopUpdate(type);
    }


    private void checkIndex() throws IOException {
        if (store.tryIncRef()) {
            try {
                doCheckIndex();
            } finally {
                store.decRef();
            }
        }
    }

    private void doCheckIndex() throws IOException {
        long timeNS = System.nanoTime();
        if (!Lucene.indexExists(store.directory())) {
            return;
        }
        BytesStreamOutput os = new BytesStreamOutput();
        PrintStream out = new PrintStream(os, false, StandardCharsets.UTF_8.name());

        if ("checksum".equals(checkIndexOnStartup)) {
            // physical verification only: verify all checksums for the latest commit
            IOException corrupt = null;
            MetadataSnapshot metadata = store.getMetadata();
            for (Map.Entry<String, StoreFileMetaData> entry : metadata.asMap().entrySet()) {
                try {
                    Store.checkIntegrity(entry.getValue(), store.directory());
                    out.println("checksum passed: " + entry.getKey());
                } catch (IOException exc) {
                    out.println("checksum failed: " + entry.getKey());
                    exc.printStackTrace(out);
                    corrupt = exc;
                }
            }
            out.flush();
            if (corrupt != null) {
                logger.warn("check index [failure]\n{}", new String(os.bytes().toBytes(), StandardCharsets.UTF_8));
                throw corrupt;
            }
        } else {
            // full checkindex
            try (CheckIndex checkIndex = new CheckIndex(store.directory())) {
                checkIndex.setInfoStream(out);
                CheckIndex.Status status = checkIndex.checkIndex();
                out.flush();

                if (!status.clean) {
                    if (state == IndexShardState.CLOSED) {
                        // ignore if closed....
                        return;
                    }
                    logger.warn("check index [failure]\n{}", new String(os.bytes().toBytes(), StandardCharsets.UTF_8));
                    if ("fix".equals(checkIndexOnStartup)) {
                        if (logger.isDebugEnabled()) {
                            logger.debug("fixing index, writing new segments file ...");
                        }
                        checkIndex.exorciseIndex(status);
                        if (logger.isDebugEnabled()) {
                            logger.debug("index fixed, wrote new segments file \"{}\"", status.segmentsFileName);
                        }
                    } else {
                        // only throw a failure if we are not going to fix the index
                        throw new IllegalStateException("index check failure but can't fix it");
                    }
                }
            }
        }

        if (logger.isDebugEnabled()) {
            logger.debug("check index [success]\n{}", new String(os.bytes().toBytes(), StandardCharsets.UTF_8));
        }

        recoveryState.getVerifyIndex().checkIndexTime(Math.max(0, TimeValue.nsecToMSec(System.nanoTime() - timeNS)));
    }

    Engine getEngine() {
        Engine engine = getEngineOrNull();
        if (engine == null) {
            throw new EngineClosedException(shardId);
        }
        return engine;
    }

    /**
     * NOTE: returns null if engine is not yet started (e.g. recovery phase 1, copying over index files, is still running), or if engine is
     * closed.
     */
    protected Engine getEngineOrNull() {
        return this.currentEngineReference.get();
    }

    class ShardEventListener implements Engine.EventListener {
        private final CopyOnWriteArrayList<Callback<ShardFailure>> delegates = new CopyOnWriteArrayList<>();

        // called by the current engine
        @Override
        public void onFailedEngine(String reason, @Nullable Throwable failure) {
            final ShardFailure shardFailure = new ShardFailure(shardRouting, reason, failure, getIndexUUID());
            for (Callback<ShardFailure> listener : delegates) {
                try {
                    listener.handle(shardFailure);
                } catch (Exception e) {
                    logger.warn("exception while notifying engine failure", e);
                }
            }
        }
    }

    private void createNewEngine(boolean skipTranslogRecovery, EngineConfig config) {
        synchronized (mutex) {
            if (state == IndexShardState.CLOSED) {
                throw new EngineClosedException(shardId);
            }
            assert this.currentEngineReference.get() == null;
            this.currentEngineReference.set(newEngine(skipTranslogRecovery, config));
        }

        // time elapses after the engine is created above (pulling the config settings) until we set the engine reference, during which
        // settings changes could possibly have happened, so here we forcefully push any config changes to the new engine:
        Engine engine = getEngineOrNull();

        // engine could perhaps be null if we were e.g. concurrently closed:
        if (engine != null) {
            engine.onSettingsChanged();
        }
    }

    protected Engine newEngine(boolean skipTranslogRecovery, EngineConfig config) {
        return engineFactory.newReadWriteEngine(config, skipTranslogRecovery);
    }

    /**
     * Returns <code>true</code> iff this shard allows primary promotion, otherwise <code>false</code>
     */
    public boolean allowsPrimaryPromotion() {
        return true;
    }

    // pkg private for testing
    void persistMetadata(ShardRouting newRouting, @Nullable ShardRouting currentRouting) throws IOException {
        assert newRouting != null : "newRouting must not be null";

        // only persist metadata if routing information that is persisted in shard state metadata actually changed
        if (currentRouting == null
            || currentRouting.primary() != newRouting.primary()
            || currentRouting.allocationId().equals(newRouting.allocationId()) == false) {
            assert currentRouting == null || currentRouting.isSameAllocation(newRouting);
            final String writeReason;
            if (currentRouting == null) {
                writeReason = "initial state with allocation id [" + newRouting.allocationId() + "]";
            } else {
                writeReason = "routing changed from " + currentRouting + " to " + newRouting;
            }
            logger.trace("{} writing shard state, reason [{}]", shardId, writeReason);
            final ShardStateMetaData newShardStateMetadata = new ShardStateMetaData(newRouting.primary(), getIndexUUID(), newRouting.allocationId());
            ShardStateMetaData.FORMAT.write(newShardStateMetadata, newShardStateMetadata.legacyVersion, shardPath().getShardStatePath());
        } else {
            logger.trace("{} skip writing shard state, has been written before", shardId);
        }
    }

    private String getIndexUUID() {
        return indexSettings.getUUID();
    }

    private DocumentMapperForType docMapper(String type) {
        return mapperService.documentMapperWithAutoCreate(type);
    }

    private final EngineConfig newEngineConfig(TranslogConfig translogConfig, QueryCachingPolicy cachingPolicy) {
        final TranslogRecoveryPerformer translogRecoveryPerformer = new TranslogRecoveryPerformer(shardId, mapperService, logger) {
            @Override
            protected void operationProcessed() {
                assert recoveryState != null;
                recoveryState.getTranslog().incrementRecoveredOperations();
            }

            @Override
            public int recoveryFromSnapshot(Engine engine, Translog.Snapshot snapshot) throws IOException {
                assert recoveryState != null;
                RecoveryState.Translog translogStats = recoveryState.getTranslog();
                translogStats.totalOperations(snapshot.totalOperations());
                translogStats.totalOperationsOnStart(snapshot.totalOperations());
                return super.recoveryFromSnapshot(engine, snapshot);
            }
        };
        return new EngineConfig(shardId,
            threadPool, indexSettings, warmer, store, deletionPolicy, indexSettings.getMergePolicy(),
            mapperService.indexAnalyzer(), similarityService.similarity(mapperService), codecService, shardEventListener, translogRecoveryPerformer, indexCache.query(), cachingPolicy, translogConfig,
            indexSettings.getSettings().getAsTime(IndexingMemoryController.SHARD_INACTIVE_TIME_SETTING, IndexingMemoryController.SHARD_DEFAULT_INACTIVE_TIME));
    }

    public Releasable acquirePrimaryOperationLock() {
        verifyNotClosed();
        if (shardRouting.primary() == false) {
            throw new IllegalIndexShardStateException(shardId, state, "shard is not a primary");
        }
        return suspendableRefContainer.acquireUninterruptibly();
    }

    /**
     * acquires operation log. If the given primary term is lower then the one in {@link #shardRouting}
     * an {@link IllegalIndexShardStateException} is thrown.
     */
    public Releasable acquireReplicaOperationLock(long opPrimaryTerm) {
        verifyNotClosed();
        if (shardRouting.primaryTerm() > opPrimaryTerm) {
            throw new IllegalIndexShardStateException(shardId, state, "operation term [{}] is too old (current [{}])", opPrimaryTerm, shardRouting.primaryTerm());
        }
        if (shardRouting.primary() && shardRouting.isRelocationTarget() == false) {
            throw new IllegalIndexShardStateException(shardId, state, "shard is not a replica");
        }
        return suspendableRefContainer.acquireUninterruptibly();
    }

    public int getActiveOperationsCount() {
        return suspendableRefContainer.activeRefs(); // refCount is incremented on creation and decremented on close
    }

    /**
     * Syncs the given location with the underlying storage unless already synced.
     */
    public void sync(Translog.Location location) {
        try {
            final Engine engine = getEngine();
            engine.getTranslog().ensureSynced(location);
        } catch (EngineClosedException ex) {
            // that's fine since we already synced everything on engine close - this also is conform with the methods documentation
        } catch (IOException ex) { // if this fails we are in deep shit - fail the request
            logger.debug("failed to sync translog", ex);
            throw new ElasticsearchException("failed to sync translog", ex);
        }
    }

    /**
     * Returns the current translog durability mode
     */
    public Translog.Durability getTranslogDurability() {
        return indexSettings.getTranslogDurability();
    }

    private final AtomicBoolean asyncFlushRunning = new AtomicBoolean();

    /**
     * Schedules a flush if needed but won't schedule more than one flush concurrently. The flush will be executed on the
     * Flush thread-pool asynchronously.
     *
     * @return <code>true</code> if a new flush is scheduled otherwise <code>false</code>.
     */
    public boolean maybeFlush() {
        if (shouldFlush()) {
            if (asyncFlushRunning.compareAndSet(false, true)) { // we can't use a lock here since we "release" in a different thread
                if (shouldFlush() == false) {
                    // we have to check again since otherwise there is a race when a thread passes
                    // the first shouldFlush() check next to another thread which flushes fast enough
                    // to finish before the current thread could flip the asyncFlushRunning flag.
                    // in that situation we have an extra unexpected flush.
                    asyncFlushRunning.compareAndSet(true, false);
                } else {
                    logger.debug("submitting async flush request");
                    final AbstractRunnable abstractRunnable = new AbstractRunnable() {
                        @Override
                        public void onFailure(Throwable t) {
                            if (state != IndexShardState.CLOSED) {
                                logger.warn("failed to flush index", t);
                            }
                        }

                        @Override
                        protected void doRun() throws Exception {
                            flush(new FlushRequest());
                        }

                        @Override
                        public void onAfter() {
                            asyncFlushRunning.compareAndSet(true, false);
                            maybeFlush(); // fire a flush up again if we have filled up the limits such that shouldFlush() returns true
                        }
                    };
                    threadPool.executor(ThreadPool.Names.FLUSH).execute(abstractRunnable);
                    return true;
                }
            }
        }
        return false;
    }

    /**
     * Simple struct encapsulating a shard failure
     *
     * @see IndexShard#addShardFailureCallback(Callback)
     */
    public static final class ShardFailure {
        public final ShardRouting routing;
        public final String reason;
        @Nullable
        public final Throwable cause;
        public final String indexUUID;

        public ShardFailure(ShardRouting routing, String reason, @Nullable Throwable cause, String indexUUID) {
            this.routing = routing;
            this.reason = reason;
            this.cause = cause;
            this.indexUUID = indexUUID;
        }
    }

    EngineFactory getEngineFactory() {
        return engineFactory;
    }

    /**
     * Returns <code>true</code> iff one or more changes to the engine are not visible to via the current searcher.
     * Otherwise <code>false</code>.
     *
     * @throws EngineClosedException if the engine is already closed
     * @throws AlreadyClosedException if the internal indexwriter in the engine is already closed
     */
    public boolean isRefreshNeeded() {
        return getEngine().refreshNeeded();
    }

}<|MERGE_RESOLUTION|>--- conflicted
+++ resolved
@@ -783,15 +783,6 @@
     public void close(String reason, boolean flushEngine) throws IOException {
         synchronized (mutex) {
             try {
-<<<<<<< HEAD
-                if (state != IndexShardState.CLOSED) {
-                    FutureUtils.cancel(refreshScheduledFuture);
-                    refreshScheduledFuture = null;
-                }
-                // nocommit: done to temporary prevent operations on a relocated primary. Remove when properly fixed.
-                final boolean decOpCounter = state != IndexShardState.RELOCATED;
-=======
->>>>>>> b07a8185
                 changeState(IndexShardState.CLOSED, reason);
             } finally {
                 final Engine engine = this.currentEngineReference.getAndSet(null);
